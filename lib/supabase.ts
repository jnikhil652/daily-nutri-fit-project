import 'react-native-url-polyfill/auto';
import { createClient } from '@supabase/supabase-js';
import AsyncStorage from '@react-native-async-storage/async-storage';

const supabaseUrl = process.env.EXPO_PUBLIC_SUPABASE_URL!;
const supabaseAnonKey = process.env.EXPO_PUBLIC_SUPABASE_KEY!;

export const supabase = createClient(supabaseUrl, supabaseAnonKey, {
  auth: {
    storage: AsyncStorage,
    autoRefreshToken: true,
    persistSession: true,
    detectSessionInUrl: false,
  },
});

// Database types
export interface Profile {
  id: string;
  email: string;
  full_name: string | null;
  phone: string | null;
  date_of_birth: string | null;
  created_at: string;
  updated_at: string;
}

export interface DeliveryAddress {
  id: string;
  user_id: string;
  title: string;
  address_line_1: string;
  address_line_2: string | null;
  city: string;
  state: string;
  postal_code: string;
  country: string;
  is_primary: boolean;
  created_at: string;
  updated_at: string;
}

export interface FruitCategory {
  id: string;
  name: string;
  description: string | null;
  image_url: string | null;
  created_at: string;
}

export interface Fruit {
  id: string;
  name: string;
  description: string;
  short_description: string | null;
  price: number;
  unit: string;
  image_url: string;
  is_available: boolean;
  is_seasonal: boolean;
  seasonal_months: string[] | null;
  storage_tips: string | null;
  origin_country: string | null;
  created_at: string;
  updated_at: string;
}

export interface FruitNutritionalInfo {
  id: string;
  fruit_id: string;
  calories_per_100g: number | null;
  protein_g: number | null;
  carbs_g: number | null;
  fiber_g: number | null;
  sugar_g: number | null;
  fat_g: number | null;
  vitamin_c_mg: number | null;
  vitamin_a_iu: number | null;
  potassium_mg: number | null;
  calcium_mg: number | null;
  iron_mg: number | null;
  created_at: string;
}

export interface HealthBenefit {
  id: string;
  name: string;
  description: string | null;
  created_at: string;
}

export interface UserFavorite {
  id: string;
  user_id: string;
  fruit_id: string;
  created_at: string;
}

export interface FruitWithDetails extends Fruit {
  nutritional_info?: FruitNutritionalInfo;
  categories?: FruitCategory[];
  health_benefits?: HealthBenefit[];
  is_favorite?: boolean;
}

export interface Wallet {
  id: string;
  user_id: string;
  balance: number;
  currency: string;
  is_active: boolean;
  created_at: string;
  updated_at: string;
}

export type TransactionType = 'top_up' | 'payment' | 'refund' | 'adjustment';
export type TransactionStatus = 'pending' | 'completed' | 'failed' | 'cancelled';

export interface WalletTransaction {
  id: string;
  wallet_id: string;
  user_id: string;
  type: TransactionType;
  amount: number;
  balance_before: number;
  balance_after: number;
  status: TransactionStatus;
  description: string;
  reference_id: string | null;
  stripe_payment_intent_id: string | null;
  metadata: Record<string, any>;
  created_at: string;
  processed_at: string | null;
}

export interface PaymentMethod {
  id: string;
  user_id: string;
  stripe_payment_method_id: string;
  type: string;
  card_brand: string | null;
  card_last4: string | null;
  card_exp_month: number | null;
  card_exp_year: number | null;
  is_default: boolean;
  is_active: boolean;
  created_at: string;
  updated_at: string;
}

<<<<<<< HEAD
// Basic Ordering Types

export interface ShoppingCart {
  id: string;
  user_id: string;
  fruit_id: string;
  quantity: number;
  price_per_unit: number;
  created_at: string;
  updated_at: string;
}

export type OrderStatus = 'pending' | 'confirmed' | 'processing' | 'out_for_delivery' | 'delivered' | 'cancelled';

export interface Order {
  id: string;
  order_number: string;
  user_id: string;
  delivery_address_id: string;
  requested_delivery_date: string;
  delivery_time_slot: string;
  subtotal: number;
  delivery_fee: number;
  tax_amount: number;
  total_amount: number;
  payment_method: string;
  wallet_transaction_id: string | null;
  status: OrderStatus;
  delivery_instructions: string | null;
  created_at: string;
  updated_at: string;
  confirmed_at: string | null;
  delivered_at: string | null;
}

export interface OrderItem {
  id: string;
  order_id: string;
  fruit_id: string;
  quantity: number;
  price_per_unit: number;
  total_price: number;
  fruit_name: string;
  fruit_description: string | null;
  fruit_image_url: string | null;
  created_at: string;
}

export interface DeliveryTimeSlot {
  id: string;
  name: string;
  start_time: string;
  end_time: string;
  is_active: boolean;
  max_orders_per_slot: number;
  created_at: string;
}

// Enhanced types with relationships
export interface ShoppingCartWithFruit extends ShoppingCart {
  fruit?: Fruit;
}

export interface OrderWithDetails extends Order {
  order_items?: OrderItem[];
  delivery_address?: DeliveryAddress;
}

export interface OrderItemWithFruit extends OrderItem {
  fruit?: Fruit;
=======
// Social Features Types

export interface FamilyPlan {
  id: string;
  family_name: string;
  primary_account_holder: string;
  billing_account: string | null;
  max_members: number;
  plan_type: string;
  shared_wallet_balance: number;
  family_goals: Record<string, any> | null;
  coordination_preferences: Record<string, any> | null;
  created_at: string;
  updated_at: string;
  is_active: boolean;
}

export interface FamilyMember {
  id: string;
  family_plan_id: string;
  user_id: string;
  role: string;
  display_name: string | null;
  relationship: string | null;
  permissions: Record<string, any> | null;
  privacy_settings: Record<string, any> | null;
  joined_at: string;
  is_active: boolean;
}

export interface Referral {
  id: string;
  referrer_id: string;
  referee_id: string | null;
  referral_code: string;
  referral_method: string | null;
  referral_source: string | null;
  invited_at: string;
  signed_up_at: string | null;
  first_purchase_at: string | null;
  reward_status: string;
  reward_amount: number | null;
  bonus_tier: number;
  metadata: Record<string, any> | null;
}

export interface CommunityChallenge {
  id: string;
  challenge_name: string;
  description: string;
  challenge_type: string | null;
  difficulty_level: number;
  duration_days: number;
  max_participants: number | null;
  entry_requirements: Record<string, any> | null;
  success_criteria: Record<string, any> | null;
  reward_structure: Record<string, any> | null;
  start_date: string | null;
  end_date: string | null;
  created_by: string | null;
  is_public: boolean;
  is_active: boolean;
  featured_priority: number;
  created_at: string;
}

export interface ChallengeParticipant {
  id: string;
  challenge_id: string;
  user_id: string;
  joined_at: string;
  completion_status: string;
  completion_date: string | null;
  final_score: number;
  rank_position: number | null;
  rewards_earned: Record<string, any> | null;
  is_visible: boolean;
}

export interface ChallengeProgress {
  id: string;
  challenge_participant_id: string;
  progress_date: string;
  progress_data: Record<string, any>;
  daily_score: number;
  cumulative_score: number;
  notes: string | null;
  auto_generated: boolean;
  created_at: string;
}

export interface UserRecipe {
  id: string;
  user_id: string;
  recipe_name: string;
  description: string | null;
  ingredients: Record<string, any>;
  instructions: string;
  prep_time_minutes: number | null;
  servings: number;
  difficulty_level: number;
  nutritional_info: Record<string, any> | null;
  tags: string[] | null;
  image_url: string | null;
  is_public: boolean;
  featured_at: string | null;
  created_at: string;
  updated_at: string;
}

export interface RecipeReview {
  id: string;
  recipe_id: string;
  reviewer_id: string;
  rating: number | null;
  review_text: string | null;
  helpful_votes: number;
  created_at: string;
  updated_at: string;
}

export interface HealthProfessional {
  id: string;
  user_id: string | null;
  professional_name: string;
  credentials: string[] | null;
  specializations: string[] | null;
  bio: string | null;
  years_experience: number | null;
  consultation_rate: number | null;
  available_time_slots: Record<string, any> | null;
  languages: string[] | null;
  profile_image_url: string | null;
  verification_status: string;
  verification_documents: Record<string, any> | null;
  rating_average: number;
  total_consultations: number;
  is_available: boolean;
  created_at: string;
  updated_at: string;
}

export interface ConsultationSession {
  id: string;
  user_id: string;
  professional_id: string;
  session_date: string;
  duration_minutes: number;
  session_type: string;
  session_status: string;
  session_notes: string | null;
  user_feedback_rating: number | null;
  user_feedback_text: string | null;
  session_cost: number | null;
  payment_status: string;
  recording_url: string | null;
  follow_up_scheduled: boolean;
  created_at: string;
  updated_at: string;
}

export interface SocialAchievement {
  id: string;
  user_id: string;
  achievement_type: string;
  achievement_name: string;
  description: string | null;
  related_entity_id: string | null;
  related_entity_type: string | null;
  points_awarded: number;
  badge_awarded: string | null;
  special_reward: Record<string, any> | null;
  achieved_at: string;
  is_public: boolean;
  celebration_shown: boolean;
}

// Enhanced types with relationships
export interface ChallengeWithParticipants extends CommunityChallenge {
  participants?: ChallengeParticipant[];
  participant_count?: number;
  user_participation?: ChallengeParticipant;
}

export interface RecipeWithReviews extends UserRecipe {
  reviews?: RecipeReview[];
  average_rating?: number;
  review_count?: number;
  user_review?: RecipeReview;
}

export interface FamilyPlanWithMembers extends FamilyPlan {
  members?: FamilyMember[];
  member_count?: number;
>>>>>>> 7d9726ce
}<|MERGE_RESOLUTION|>--- conflicted
+++ resolved
@@ -148,7 +148,6 @@
   updated_at: string;
 }
 
-<<<<<<< HEAD
 // Basic Ordering Types
 
 export interface ShoppingCart {
@@ -219,7 +218,9 @@
 
 export interface OrderItemWithFruit extends OrderItem {
   fruit?: Fruit;
-=======
+}
+
+//
 // Social Features Types
 
 export interface FamilyPlan {
@@ -414,5 +415,4 @@
 export interface FamilyPlanWithMembers extends FamilyPlan {
   members?: FamilyMember[];
   member_count?: number;
->>>>>>> 7d9726ce
 }